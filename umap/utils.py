# Author: Leland McInnes <leland.mcinnes@gmail.com>
#
# License: BSD 3 clause

import time

import numpy as np
import numba
import scipy.sparse


@numba.njit(parallel=True)
def fast_knn_indices(X, n_neighbors):
    """A fast computation of knn indices.

    Parameters
    ----------
    X: array of shape (n_samples, n_features)
        The input data to compute the k-neighbor indices of.

    n_neighbors: int
        The number of nearest neighbors to compute for each sample in ``X``.

    Returns
    -------
    knn_indices: array of shape (n_samples, n_neighbors)
        The indices on the ``n_neighbors`` closest points in the dataset.
    """
    knn_indices = np.empty((X.shape[0], n_neighbors), dtype=np.int32)
    for row in numba.prange(X.shape[0]):
        # v = np.argsort(X[row])  # Need to call argsort this way for numba
        v = X[row].argsort(kind="quicksort")
        v = v[:n_neighbors]
        knn_indices[row] = v
    return knn_indices


@numba.njit("i4(i8[:])")
def tau_rand_int(state):
    """A fast (pseudo)-random number generator.

    Parameters
    ----------
    state: array of int64, shape (3,)
        The internal state of the rng

    Returns
    -------
    A (pseudo)-random int32 value
    """
    state[0] = (((state[0] & 4294967294) << 12) & 0xFFFFFFFF) ^ (
        (((state[0] << 13) & 0xFFFFFFFF) ^ state[0]) >> 19
    )
    state[1] = (((state[1] & 4294967288) << 4) & 0xFFFFFFFF) ^ (
        (((state[1] << 2) & 0xFFFFFFFF) ^ state[1]) >> 25
    )
    state[2] = (((state[2] & 4294967280) << 17) & 0xFFFFFFFF) ^ (
        (((state[2] << 3) & 0xFFFFFFFF) ^ state[2]) >> 11
    )

    return state[0] ^ state[1] ^ state[2]


@numba.njit("f4(i8[:])")
def tau_rand(state):
    """A fast (pseudo)-random number generator for floats in the range [0,1]

    Parameters
    ----------
    state: array of int64, shape (3,)
        The internal state of the rng

    Returns
    -------
    A (pseudo)-random float32 in the interval [0, 1]
    """
    integer = tau_rand_int(state)
    return abs(float(integer) / 0x7FFFFFFF)


@numba.njit()
def norm(vec):
    """Compute the (standard l2) norm of a vector.

    Parameters
    ----------
    vec: array of shape (dim,)

    Returns
    -------
    The l2 norm of vec.
    """
    result = 0.0
    for i in range(vec.shape[0]):
        result += vec[i] ** 2
    return np.sqrt(result)


@numba.njit()
def rejection_sample(n_samples, pool_size, rng_state):
    """Generate n_samples many integers from 0 to pool_size such that no
    integer is selected twice. The duplication constraint is achieved via
    rejection sampling.

    Parameters
    ----------
    n_samples: int
        The number of random samples to select from the pool

    pool_size: int
        The size of the total pool of candidates to sample from

    rng_state: array of int64, shape (3,)
        Internal state of the random number generator

    Returns
    -------
    sample: array of shape(n_samples,)
        The ``n_samples`` randomly selected elements from the pool.
    """
    result = np.empty(n_samples, dtype=np.int64)
    for i in range(n_samples):
        reject_sample = True
        j = 0
        while reject_sample:
            j = tau_rand_int(rng_state) % pool_size
            for k in range(i):
                if j == result[k]:
                    break
            else:
                reject_sample = False
        result[i] = j
    return result


@numba.njit("f8[:, :, :](i8,i8)")
def make_heap(n_points, size):
    """Constructor for the numba enabled heap objects. The heaps are used
    for approximate nearest neighbor search, maintaining a list of potential
    neighbors sorted by their distance. We also flag if potential neighbors
    are newly added to the list or not. Internally this is stored as
    a single ndarray; the first axis determines whether we are looking at the
    array of candidate indices, the array of distances, or the flag array for
    whether elements are new or not. Each of these arrays are of shape
    (``n_points``, ``size``)

    Parameters
    ----------
    n_points: int
        The number of data points to track in the heap.

    size: int
        The number of items to keep on the heap for each data point.

    Returns
    -------
    heap: An ndarray suitable for passing to other numba enabled heap functions.
    """
    result = np.zeros((3, int(n_points), int(size)), dtype=np.float64)
    result[0] = -1
    result[1] = np.infty
    result[2] = 0

    return result


@numba.njit("i8(f8[:,:,:],i8,f8,i8,i8)")
def heap_push(heap, row, weight, index, flag):
    """Push a new element onto the heap. The heap stores potential neighbors
    for each data point. The ``row`` parameter determines which data point we
    are addressing, the ``weight`` determines the distance (for heap sorting),
    the ``index`` is the element to add, and the flag determines whether this
    is to be considered a new addition.

    Parameters
    ----------
    heap: ndarray generated by ``make_heap``
        The heap object to push into

    row: int
        Which actual heap within the heap object to push to

    weight: float
        The priority value of the element to push onto the heap

    index: int
        The actual value to be pushed

    flag: int
        Whether to flag the newly added element or not.

    Returns
    -------
    success: The number of new elements successfully pushed into the heap.
    """
    row = int(row)
    indices = heap[0, row]
    weights = heap[1, row]
    is_new = heap[2, row]

    if weight >= weights[0]:
        return 0

    # break if we already have this element.
    for i in range(indices.shape[0]):
        if index == indices[i]:
            return 0

    # insert val at position zero
    weights[0] = weight
    indices[0] = index
    is_new[0] = flag

    # descend the heap, swapping values until the max heap criterion is met
    i = 0
    while True:
        ic1 = 2 * i + 1
        ic2 = ic1 + 1

        if ic1 >= heap.shape[2]:
            break
        elif ic2 >= heap.shape[2]:
            if weights[ic1] > weight:
                i_swap = ic1
            else:
                break
        elif weights[ic1] >= weights[ic2]:
            if weight < weights[ic1]:
                i_swap = ic1
            else:
                break
        else:
            if weight < weights[ic2]:
                i_swap = ic2
            else:
                break

        weights[i] = weights[i_swap]
        indices[i] = indices[i_swap]
        is_new[i] = is_new[i_swap]

        i = i_swap

    weights[i] = weight
    indices[i] = index
    is_new[i] = flag

    return 1


@numba.njit("i8(f8[:,:,:],i8,f8,i8,i8)")
def unchecked_heap_push(heap, row, weight, index, flag):
    """Push a new element onto the heap. The heap stores potential neighbors
    for each data point. The ``row`` parameter determines which data point we
    are addressing, the ``weight`` determines the distance (for heap sorting),
    the ``index`` is the element to add, and the flag determines whether this
    is to be considered a new addition.

    Parameters
    ----------
    heap: ndarray generated by ``make_heap``
        The heap object to push into

    row: int
        Which actual heap within the heap object to push to

    weight: float
        The priority value of the element to push onto the heap

    index: int
        The actual value to be pushed

    flag: int
        Whether to flag the newly added element or not.

    Returns
    -------
    success: The number of new elements successfully pushed into the heap.
    """
    if weight >= heap[1, row, 0]:
        return 0

    indices = heap[0, row]
    weights = heap[1, row]
    is_new = heap[2, row]

    # insert val at position zero
    weights[0] = weight
    indices[0] = index
    is_new[0] = flag

    # descend the heap, swapping values until the max heap criterion is met
    i = 0
    while True:
        ic1 = 2 * i + 1
        ic2 = ic1 + 1

        if ic1 >= heap.shape[2]:
            break
        elif ic2 >= heap.shape[2]:
            if weights[ic1] > weight:
                i_swap = ic1
            else:
                break
        elif weights[ic1] >= weights[ic2]:
            if weight < weights[ic1]:
                i_swap = ic1
            else:
                break
        else:
            if weight < weights[ic2]:
                i_swap = ic2
            else:
                break

        weights[i] = weights[i_swap]
        indices[i] = indices[i_swap]
        is_new[i] = is_new[i_swap]

        i = i_swap

    weights[i] = weight
    indices[i] = index
    is_new[i] = flag

    return 1


@numba.njit()
def siftdown(heap1, heap2, elt):
    """Restore the heap property for a heap with an out of place element
    at position ``elt``. This works with a heap pair where heap1 carries
    the weights and heap2 holds the corresponding elements."""
    while elt * 2 + 1 < heap1.shape[0]:
        left_child = elt * 2 + 1
        right_child = left_child + 1
        swap = elt

        if heap1[swap] < heap1[left_child]:
            swap = left_child

        if right_child < heap1.shape[0] and heap1[swap] < heap1[right_child]:
            swap = right_child

        if swap == elt:
            break
        else:
            heap1[elt], heap1[swap] = (heap1[swap], heap1[elt])
            heap2[elt], heap2[swap] = (heap2[swap], heap2[elt])
            elt = swap


@numba.njit()
def deheap_sort(heap):
    """Given an array of heaps (of indices and weights), unpack the heap
    out to give and array of sorted lists of indices and weights by increasing
    weight. This is effectively just the second half of heap sort (the first
    half not being required since we already have the data in a heap).

    Parameters
    ----------
    heap : array of shape (3, n_samples, n_neighbors)
        The heap to turn into sorted lists.

    Returns
    -------
    indices, weights: arrays of shape (n_samples, n_neighbors)
        The indices and weights sorted by increasing weight.
    """
    indices = heap[0]
    weights = heap[1]

    for i in range(indices.shape[0]):

        ind_heap = indices[i]
        dist_heap = weights[i]

        for j in range(ind_heap.shape[0] - 1):
            ind_heap[0], ind_heap[ind_heap.shape[0] - j - 1] = (
                ind_heap[ind_heap.shape[0] - j - 1],
                ind_heap[0],
            )
            dist_heap[0], dist_heap[dist_heap.shape[0] - j - 1] = (
                dist_heap[dist_heap.shape[0] - j - 1],
                dist_heap[0],
            )

            siftdown(
                dist_heap[: dist_heap.shape[0] - j - 1],
                ind_heap[: ind_heap.shape[0] - j - 1],
                0,
            )

    return indices.astype(np.int64), weights


@numba.njit("i8(f8[:, :, :],i8)")
def smallest_flagged(heap, row):
    """Search the heap for the smallest element that is
    still flagged.

    Parameters
    ----------
    heap: array of shape (3, n_samples, n_neighbors)
        The heaps to search

    row: int
        Which of the heaps to search

    Returns
    -------
    index: int
        The index of the smallest flagged element
        of the ``row``th heap, or -1 if no flagged
        elements remain in the heap.
    """
    ind = heap[0, row]
    dist = heap[1, row]
    flag = heap[2, row]

    min_dist = np.inf
    result_index = -1

    for i in range(ind.shape[0]):
        if flag[i] == 1 and dist[i] < min_dist:
            min_dist = dist[i]
            result_index = i

    if result_index >= 0:
        flag[result_index] = 0.0
        return int(ind[result_index])
    else:
        return -1


@numba.njit(parallel=True)
<<<<<<< HEAD
def build_candidates(
    current_graph, n_vertices, n_neighbors, max_candidates, rng_state,
):
=======
def build_candidates(current_graph, n_vertices, n_neighbors, max_candidates, rng_state):
>>>>>>> ff19aa5f
    """Build a heap of candidate neighbors for nearest neighbor descent. For
    each vertex the candidate neighbors are any current neighbors, and any
    vertices that have the vertex as one of their nearest neighbors.

    Parameters
    ----------
    current_graph: heap
        The current state of the graph for nearest neighbor descent.

    n_vertices: int
        The total number of vertices in the graph.

    n_neighbors: int
        The number of neighbor edges per node in the current graph.

    max_candidates: int
        The maximum number of new candidate neighbors.

    rng_state: array of int64, shape (3,)
        The internal state of the rng

    Returns
    -------
    candidate_neighbors: A heap with an array of (randomly sorted) candidate
    neighbors for each vertex in the graph.
    """
    candidate_neighbors = make_heap(n_vertices, max_candidates)
    for i in range(n_vertices):
        for j in range(n_neighbors):
            if current_graph[0, i, j] < 0:
                continue
            idx = current_graph[0, i, j]
            isn = current_graph[2, i, j]
            d = tau_rand(rng_state)
            heap_push(candidate_neighbors, i, d, idx, isn)
            heap_push(candidate_neighbors, idx, d, i, isn)
            current_graph[2, i, j] = 0

    return candidate_neighbors


@numba.njit()
def new_build_candidates(
<<<<<<< HEAD
    current_graph, n_vertices, n_neighbors, max_candidates, rng_state, rho=0.5,
=======
    current_graph, n_vertices, n_neighbors, max_candidates, rng_state, rho=0.5
>>>>>>> ff19aa5f
):  # pragma: no cover
    """Build a heap of candidate neighbors for nearest neighbor descent. For
    each vertex the candidate neighbors are any current neighbors, and any
    vertices that have the vertex as one of their nearest neighbors.

    Parameters
    ----------
    current_graph: heap
        The current state of the graph for nearest neighbor descent.

    n_vertices: int
        The total number of vertices in the graph.

    n_neighbors: int
        The number of neighbor edges per node in the current graph.

    max_candidates: int
        The maximum number of new candidate neighbors.

    rng_state: array of int64, shape (3,)
        The internal state of the rng

    Returns
    -------
    candidate_neighbors: A heap with an array of (randomly sorted) candidate
    neighbors for each vertex in the graph.
    """
    new_candidate_neighbors = make_heap(n_vertices, max_candidates)
    old_candidate_neighbors = make_heap(n_vertices, max_candidates)

    for i in range(n_vertices):
        for j in range(n_neighbors):
            if current_graph[0, i, j] < 0:
                continue
            idx = current_graph[0, i, j]
            isn = current_graph[2, i, j]
            d = tau_rand(rng_state)
            if tau_rand(rng_state) < rho:
                c = 0
                if isn:
<<<<<<< HEAD
                    c += heap_push(new_candidate_neighbors, i, d, idx, isn,)
                    c += heap_push(new_candidate_neighbors, idx, d, i, isn,)
                else:
                    heap_push(
                        old_candidate_neighbors, i, d, idx, isn,
                    )
                    heap_push(
                        old_candidate_neighbors, idx, d, i, isn,
                    )
=======
                    c += heap_push(new_candidate_neighbors, i, d, idx, isn)
                    c += heap_push(new_candidate_neighbors, idx, d, i, isn)
                else:
                    heap_push(old_candidate_neighbors, i, d, idx, isn)
                    heap_push(old_candidate_neighbors, idx, d, i, isn)
>>>>>>> ff19aa5f

                if c > 0:
                    current_graph[2, i, j] = 0

    return new_candidate_neighbors, old_candidate_neighbors


@numba.njit(parallel=True)
def submatrix(dmat, indices_col, n_neighbors):
    """Return a submatrix given an orginal matrix and the indices to keep.

    Parameters
    ----------
    dmat: array, shape (n_samples, n_samples)
        Original matrix.

    indices_col: array, shape (n_samples, n_neighbors)
        Indices to keep. Each row consists of the indices of the columns.

    n_neighbors: int
        Number of neighbors.

    Returns
    -------
    submat: array, shape (n_samples, n_neighbors)
        The corresponding submatrix.
    """
    n_samples_transform, n_samples_fit = dmat.shape
    submat = np.zeros((n_samples_transform, n_neighbors), dtype=dmat.dtype)
    for i in numba.prange(n_samples_transform):
        for j in numba.prange(n_neighbors):
            submat[i, j] = dmat[i, indices_col[i, j]]
    return submat


# Generates a timestamp for use in logging messages when verbose=True
def ts():
    return time.ctime(time.time())


# I'm not enough of a numba ninja to numba this successfully.
# np.arrays of lists, which are objects...
def csr_unique(matrix, return_index=True, return_inverse=True, return_counts=True):
    """Find the unique elements of a sparse csr matrix.
    We don't explicitly construct the unique matrix leaving that to the user
    who may not want to duplicate a massive array in memory.
    Returns the indices of the input array that give the unique values.
    Returns the indices of the unique array that reconstructs the input array.
    Returns the number of times each unique row appears in the input matrix.

    matrix: a csr matrix
    return_index = bool, optional
        If true, return the row indices of 'matrix'
    return_inverse: bool, optional
        If true, return the the indices of the unique array that can be
           used to reconstruct 'matrix'.
    return_counts = bool, optional
        If true, returns the number of times each unique item appears in 'matrix'

    The unique matrix can computed via
    unique_matrix = matrix[index]
    and the original matrix reconstructed via
    unique_matrix[inverse]
    """
    lil_matrix = matrix.tolil()
    rows = [x + y for x, y in zip(lil_matrix.rows, lil_matrix.data)]
    return_values = return_counts + return_inverse + return_index
    return np.unique(
        rows,
        return_index=return_index,
        return_inverse=return_inverse,
        return_counts=return_counts,
    )[1 : (return_values + 1)]<|MERGE_RESOLUTION|>--- conflicted
+++ resolved
@@ -434,13 +434,7 @@
 
 
 @numba.njit(parallel=True)
-<<<<<<< HEAD
-def build_candidates(
-    current_graph, n_vertices, n_neighbors, max_candidates, rng_state,
-):
-=======
 def build_candidates(current_graph, n_vertices, n_neighbors, max_candidates, rng_state):
->>>>>>> ff19aa5f
     """Build a heap of candidate neighbors for nearest neighbor descent. For
     each vertex the candidate neighbors are any current neighbors, and any
     vertices that have the vertex as one of their nearest neighbors.
@@ -484,11 +478,7 @@
 
 @numba.njit()
 def new_build_candidates(
-<<<<<<< HEAD
-    current_graph, n_vertices, n_neighbors, max_candidates, rng_state, rho=0.5,
-=======
     current_graph, n_vertices, n_neighbors, max_candidates, rng_state, rho=0.5
->>>>>>> ff19aa5f
 ):  # pragma: no cover
     """Build a heap of candidate neighbors for nearest neighbor descent. For
     each vertex the candidate neighbors are any current neighbors, and any
@@ -529,23 +519,11 @@
             if tau_rand(rng_state) < rho:
                 c = 0
                 if isn:
-<<<<<<< HEAD
-                    c += heap_push(new_candidate_neighbors, i, d, idx, isn,)
-                    c += heap_push(new_candidate_neighbors, idx, d, i, isn,)
-                else:
-                    heap_push(
-                        old_candidate_neighbors, i, d, idx, isn,
-                    )
-                    heap_push(
-                        old_candidate_neighbors, idx, d, i, isn,
-                    )
-=======
                     c += heap_push(new_candidate_neighbors, i, d, idx, isn)
                     c += heap_push(new_candidate_neighbors, idx, d, i, isn)
                 else:
                     heap_push(old_candidate_neighbors, i, d, idx, isn)
                     heap_push(old_candidate_neighbors, idx, d, i, isn)
->>>>>>> ff19aa5f
 
                 if c > 0:
                     current_graph[2, i, j] = 0
