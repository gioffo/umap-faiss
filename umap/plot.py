import numpy as np
import numba
from warnings import warn

try:
    import pandas as pd
    import datashader as ds
    import datashader.transfer_functions as tf
    import datashader.bundling as bd
    import matplotlib.pyplot as plt
    import colorcet
    import matplotlib.colors
    import matplotlib.cm

    import bokeh.plotting as bpl
    import bokeh.transform as btr
    import holoviews as hv
    import holoviews.operation.datashader as hd
except ImportError:
    warn(
        """The umap.plot package requires extra plotting libraries to be installed.
    You can install these via pip using

    pip install umap-learn[plot]

    or via conda using
<<<<<<< HEAD
    
    conda install pandas seaborn datashader bokeh holoviews
    """
    )
    raise ImportError(
        "umap.plot requires pandas, matplotlib, seaborn, datashader and holoviews to be "
=======

    conda install datashader bokeh holoviews colorcet
    """
    )
    raise ImportError(
        "umap.plot requires matplotlib, datashader, colorcet and holoviews to be "
>>>>>>> 652e31ac
        "installed"
    ) from None

import sklearn.decomposition
import sklearn.cluster
import sklearn.neighbors

from matplotlib.patches import Patch

from umap.nndescent import initialise_search, initialized_nnd_search
from umap.utils import deheap_sort, submatrix

from bokeh.plotting import output_notebook, output_file
from bokeh.plotting import show as show_interactive
from matplotlib.pyplot import show as show_static

from warnings import warn

fire_cmap = matplotlib.colors.LinearSegmentedColormap.from_list("fire", colorcet.fire)
darkblue_cmap = matplotlib.colors.LinearSegmentedColormap.from_list(
    "darkblue", colorcet.kbc
)
darkgreen_cmap = matplotlib.colors.LinearSegmentedColormap.from_list(
    "darkgreen", colorcet.kgy
)
darkred_cmap = matplotlib.colors.LinearSegmentedColormap.from_list(
    "darkred", colors=colorcet.linear_kry_5_95_c72[:192], N=256
)
darkpurple_cmap = matplotlib.colors.LinearSegmentedColormap.from_list(
    "darkpurple", colorcet.linear_bmw_5_95_c89
)

plt.register_cmap("fire", fire_cmap)
plt.register_cmap("darkblue", darkblue_cmap)
plt.register_cmap("darkgreen", darkgreen_cmap)
plt.register_cmap("darkred", darkred_cmap)
plt.register_cmap("darkpurple", darkpurple_cmap)


def _to_hex(arr):
    return [matplotlib.colors.to_hex(c) for c in arr]


@numba.vectorize(["uint8(uint32)", "uint8(uint32)"])
def _red(x):
    return (x & 0xFF0000) >> 16


@numba.vectorize(["uint8(uint32)", "uint8(uint32)"])
def _green(x):
    return (x & 0x00FF00) >> 8


@numba.vectorize(["uint8(uint32)", "uint8(uint32)"])
def _blue(x):
    return x & 0x0000FF


_themes = {
    "fire": {
        "cmap": "fire",
        "color_key_cmap": "rainbow",
        "background": "black",
        "edge_cmap": "fire",
    },
    "viridis": {
        "cmap": "viridis",
        "color_key_cmap": "Spectral",
        "background": "black",
        "edge_cmap": "gray",
    },
    "inferno": {
        "cmap": "inferno",
        "color_key_cmap": "Spectral",
        "background": "black",
        "edge_cmap": "gray",
    },
    "blue": {
        "cmap": "Blues",
        "color_key_cmap": "tab20",
        "background": "white",
        "edge_cmap": "gray_r",
    },
    "red": {
        "cmap": "Reds",
        "color_key_cmap": "tab20b",
        "background": "white",
        "edge_cmap": "gray_r",
    },
    "green": {
        "cmap": "Greens",
        "color_key_cmap": "tab20c",
        "background": "white",
        "edge_cmap": "gray_r",
    },
    "darkblue": {
        "cmap": "darkblue",
        "color_key_cmap": "rainbow",
        "background": "black",
        "edge_cmap": "darkred",
    },
    "darkred": {
        "cmap": "darkred",
        "color_key_cmap": "rainbow",
        "background": "black",
        "edge_cmap": "darkblue",
    },
    "darkgreen": {
        "cmap": "darkgreen",
        "color_key_cmap": "rainbow",
        "background": "black",
        "edge_cmap": "darkpurple",
    },
}

_diagnostic_types = np.array(["pca", "ica", "vq", "local_dim", "neighborhood"])


def _embed_datashader_in_an_axis(datashader_image, ax):
    img_rev = datashader_image.data[::-1]
    mpl_img = np.dstack([_blue(img_rev), _green(img_rev), _red(img_rev)])
    ax.imshow(mpl_img)
    return ax


def _nhood_search(umap_object, nhood_size):
    if umap_object._small_data:
        dmat = sklearn.metrics.pairwise_distances(umap_object._raw_data)
        indices = np.argpartition(dmat, nhood_size)[:, :nhood_size]
        dmat_shortened = submatrix(dmat, indices, nhood_size)
        indices_sorted = np.argsort(dmat_shortened)
        indices = submatrix(indices, indices_sorted, nhood_size)
        dists = submatrix(dmat_shortened, indices_sorted, nhood_size)
    else:
        rng_state = np.empty(3, dtype=np.int64)

        init = initialise_search(
            umap_object._rp_forest,
            umap_object._raw_data,
            umap_object._raw_data,
            int(nhood_size * umap_object.transform_queue_size),
            rng_state,
            umap_object._distance_func,
            umap_object._dist_args,
        )

        result = initialized_nnd_search(
            umap_object._raw_data,
            umap_object._search_graph.indptr,
            umap_object._search_graph.indices,
            init,
            umap_object._raw_data,
            umap_object._distance_func,
            umap_object._dist_args,
        )

        indices, dists = deheap_sort(result)
        indices = indices[:, :nhood_size]
        dists = dists[:, :nhood_size]

    return indices, dists


@numba.jit()
def _nhood_compare(indices_left, indices_right):
    """Compute Jaccard index of two neighborhoods"""
    result = np.empty(indices_left.shape[0])

    for i in range(indices_left.shape[0]):
        intersection_size = np.intersect1d(indices_left[i], indices_right[i]).shape[0]
        union_size = np.unique(np.hstack([indices_left[i], indices_right[i]])).shape[0]
        result[i] = float(intersection_size) / float(union_size)

    return result


def _get_extent(points):
    """Compute bounds on a space with appropriate padding"""
    min_x = np.min(points[:, 0])
    max_x = np.max(points[:, 0])
    min_y = np.min(points[:, 1])
    max_y = np.max(points[:, 1])

    extent = (
        np.round(min_x - 0.05 * (max_x - min_x)),
        np.round(max_x + 0.05 * (max_x - min_x)),
        np.round(min_y - 0.05 * (max_y - min_y)),
        np.round(max_y + 0.05 * (max_y - min_y)),
    )

    return extent


def _select_font_color(background):
    if background == "black":
        font_color = "white"
    elif background.startswith("#"):
        mean_val = np.mean(
            [int("0x" + c) for c in (background[1:3], background[3:5], background[5:7])]
        )
        if mean_val > 126:
            font_color = "black"
        else:
            font_color = "white"

    else:
        font_color = "black"

    return font_color


def _datashade_points(
    points,
    ax=None,
    labels=None,
    values=None,
    cmap="Blues",
    color_key=None,
    color_key_cmap="Spectral",
    background="white",
    width=800,
    height=800,
    show_legend=True,
):

    """Use datashader to plot points"""
    extent = _get_extent(points)
    canvas = ds.Canvas(
        plot_width=width,
        plot_height=height,
        x_range=(extent[0], extent[1]),
        y_range=(extent[2], extent[3]),
    )
    data = pd.DataFrame(points, columns=("x", "y"))

    legend_elements = None

    # Color by labels
    if labels is not None:
        if labels.shape[0] != points.shape[0]:
            raise ValueError(
                "Labels must have a label for "
                "each sample (size mismatch: {} {})".format(
                    labels.shape[0], points.shape[0]
                )
            )

        data["label"] = pd.Categorical(labels)
        aggregation = canvas.points(data, "x", "y", agg=ds.count_cat("label"))
        if color_key is None and color_key_cmap is None:
            result = tf.shade(aggregation, how="eq_hist")
        elif color_key is None:
            unique_labels = np.unique(labels)
            num_labels = unique_labels.shape[0]
            color_key = _to_hex(
                plt.get_cmap(color_key_cmap)(np.linspace(0, 1, num_labels))
            )
            legend_elements = [
                Patch(facecolor=color_key[i], label=k)
                for i, k in enumerate(unique_labels)
            ]
            result = tf.shade(aggregation, color_key=color_key, how="eq_hist")
        else:
            legend_elements = [
                Patch(facecolor=color_key[k], label=k) for k in color_key.keys()
            ]
            result = tf.shade(aggregation, color_key=color_key, how="eq_hist")

    # Color by values
    elif values is not None:
        if values.shape[0] != points.shape[0]:
            raise ValueError(
                "Values must have a value for "
                "each sample (size mismatch: {} {})".format(
                    values.shape[0], points.shape[0]
                )
            )
        unique_values = np.unique(values)
        if unique_values.shape[0] >= 256:
            min_val, max_val = np.min(values), np.max(values)
            bin_size = (max_val - min_val) / 255.0
            data["val_cat"] = pd.Categorical(
                np.round((values - min_val) / bin_size).astype(np.int16)
            )
            aggregation = canvas.points(data, "x", "y", agg=ds.count_cat("val_cat"))
            color_key = _to_hex(plt.get_cmap(cmap)(np.linspace(0, 1, 256)))
            result = tf.shade(aggregation, color_key=color_key, how="eq_hist")
        else:
            data["val_cat"] = pd.Categorical(values)
            aggregation = canvas.points(data, "x", "y", agg=ds.count_cat("val_cat"))
            color_key_cols = _to_hex(
                plt.get_cmap(cmap)(np.linspace(0, 1, unique_values.shape[0]))
            )
            color_key = dict(zip(unique_values, color_key_cols))
            result = tf.shade(aggregation, color_key=color_key, how="eq_hist")

    # Color by density (default datashader option)
    else:
        aggregation = canvas.points(data, "x", "y", agg=ds.count())
        result = tf.shade(aggregation, cmap=plt.get_cmap(cmap))

    if background is not None:
        result = tf.set_background(result, background)

    if ax is not None:
        _embed_datashader_in_an_axis(result, ax)
        if show_legend and legend_elements is not None:
            ax.legend(handles=legend_elements)
        return ax
    else:
        return result


def _matplotlib_points(
    points,
    ax=None,
    labels=None,
    values=None,
    cmap="Blues",
    color_key=None,
    color_key_cmap="Spectral",
    background="white",
    width=800,
    height=800,
    show_legend=True,
):
    """Use matplotlib to plot points"""
    point_size = 100.0 / np.sqrt(points.shape[0])

    legend_elements = None

    if ax is None:
        dpi = plt.rcParams["figure.dpi"]
        fig = plt.figure(figsize=(width / dpi, height / dpi))
        ax = fig.add_subplot(111)

    ax.set_facecolor(background)

    # Color by labels
    if labels is not None:
        if labels.shape[0] != points.shape[0]:
            raise ValueError(
                "Labels must have a label for "
                "each sample (size mismatch: {} {})".format(
                    labels.shape[0], points.shape[0]
                )
            )
        if color_key is None:
            unique_labels = np.unique(labels)
            num_labels = unique_labels.shape[0]
            color_key = plt.get_cmap(color_key_cmap)(np.linspace(0, 1, num_labels))
            legend_elements = [
                Patch(facecolor=color_key[i], label=unique_labels[i])
                for i, k in enumerate(unique_labels)
            ]

        if isinstance(color_key, dict):
            colors = pd.Series(labels).map(color_key)
            unique_labels = np.unique(labels)
            legend_elements = [
                Patch(facecolor=color_key[k], label=k) for k in unique_labels
            ]
        else:
            unique_labels = np.unique(labels)
            if len(color_key) < unique_labels.shape[0]:
                raise ValueError(
                    "Color key must have enough colors for the number of labels"
                )

            new_color_key = {k: color_key[i] for i, k in enumerate(unique_labels)}
            legend_elements = [
                Patch(facecolor=color_key[i], label=k)
                for i, k in enumerate(unique_labels)
            ]
            colors = pd.Series(labels).map(new_color_key)

        ax.scatter(points[:, 0], points[:, 1], s=point_size, c=colors)

    # Color by values
    elif values is not None:
        if values.shape[0] != points.shape[0]:
            raise ValueError(
                "Values must have a value for "
                "each sample (size mismatch: {} {})".format(
                    values.shape[0], points.shape[0]
                )
            )
        ax.scatter(points[:, 0], points[:, 1], s=point_size, c=values, cmap=cmap)

    # No color (just pick the midpoint of the cmap)
    else:

        color = plt.get_cmap(cmap)(0.5)
        ax.scatter(points[:, 0], points[:, 1], s=point_size, c=color)

    if show_legend and legend_elements is not None:
        ax.legend(handles=legend_elements)

    return ax


def show(plot_to_show):
    """Display a plot, either interactive or static.

    Parameters
    ----------
    plot_to_show: Output of a plotting command (matplotlib axis or bokeh figure)
        The plot to show

    Returns
    -------
    None
    """
    if isinstance(plot_to_show, plt.Axes):
        show_static()
    elif isinstance(plot_to_show, bpl.Figure):
        show_interactive(plot_to_show)
    else:
        raise ValueError(
            "The type of ``plot_to_show`` was not valid, or not understood."
        )


def points(
    umap_object,
    labels=None,
    values=None,
    theme=None,
    cmap="Blues",
    color_key=None,
    color_key_cmap="Spectral",
    background="white",
    width=800,
    height=800,
    show_legend=True,
    subset_points=None,
):
    """Plot an embedding as points. Currently this only works
    for 2D embeddings. While there are many optional parameters
    to further control and tailor the plotting, you need only
    pass in the trained/fit umap model to get results. This plot
    utility will attempt to do the hard work of avoiding
    overplotting issues, and make it easy to automatically
    colour points by a categorical labelling or numeric values.

    This method is intended to be used within a Jupyter
    notebook with ``%matplotlib inline``.

    Parameters
    ----------
    umap_object: trained UMAP object
        A trained UMAP object that has a 2D embedding.

    labels: array, shape (n_samples,) (optional, default None)
        An array of labels (assumed integer or categorical),
        one for each data sample.
        This will be used for coloring the points in
        the plot according to their label. Note that
        this option is mutually exclusive to the ``values``
        option.

    values: array, shape (n_samples,) (optional, default None)
        An array of values (assumed float or continuous),
        one for each sample.
        This will be used for coloring the points in
        the plot according to a colorscale associated
        to the total range of values. Note that this
        option is mutually exclusive to the ``labels``
        option.

    theme: string (optional, default None)
        A color theme to use for plotting. A small set of
        predefined themes are provided which have relatively
        good aesthetics. Available themes are:
           * 'blue'
           * 'red'
           * 'green'
           * 'inferno'
           * 'fire'
           * 'viridis'
           * 'darkblue'
           * 'darkred'
           * 'darkgreen'

    cmap: string (optional, default 'Blues')
        The name of a matplotlib colormap to use for coloring
        or shading points. If no labels or values are passed
        this will be used for shading points according to
        density (largely only of relevance for very large
        datasets). If values are passed this will be used for
        shading according the value. Note that if theme
        is passed then this value will be overridden by the
        corresponding option of the theme.

    color_key: dict or array, shape (n_categories) (optional, default None)
        A way to assign colors to categoricals. This can either be
        an explicit dict mapping labels to colors (as strings of form
        '#RRGGBB'), or an array like object providing one color for
        each distinct category being provided in ``labels``. Either
        way this mapping will be used to color points according to
        the label. Note that if theme
        is passed then this value will be overridden by the
        corresponding option of the theme.

    color_key_cmap: string (optional, default 'Spectral')
        The name of a matplotlib colormap to use for categorical coloring.
        If an explicit ``color_key`` is not given a color mapping for
        categories can be generated from the label list and selecting
        a matching list of colors from the given colormap. Note
        that if theme
        is passed then this value will be overridden by the
        corresponding option of the theme.

    background: string (optional, default 'white)
        The color of the background. Usually this will be either
        'white' or 'black', but any color name will work. Ideally
        one wants to match this appropriately to the colors being
        used for points etc. This is one of the things that themes
        handle for you. Note that if theme
        is passed then this value will be overridden by the
        corresponding option of the theme.

    width: int (optional, default 800)
        The desired width of the plot in pixels.

    height: int (optional, default 800)
        The desired height of the plot in pixels

    show_legend: bool (optional, default True)
        Whether to display a legend of the labels

    subset_points: array, shape (n_samples,) (optional, default None)
        A way to select a subset of points based on an array of boolean
        values.

    Returns
    -------
    result: matplotlib axis
        The result is a matplotlib axis with the relevant plot displayed.
        If you are using a notbooks and have ``%matplotlib inline`` set
        then this will simply display inline.
    """
    if not hasattr(umap_object, "embedding_"):
        raise ValueError(
            "UMAP object must perform fit on data before it can be visualized"
        )

    if theme is not None:
        cmap = _themes[theme]["cmap"]
        color_key_cmap = _themes[theme]["color_key_cmap"]
        background = _themes[theme]["background"]

    if labels is not None and values is not None:
        raise ValueError(
            "Conflicting options; only one of labels or values should be set"
        )

    points = umap_object.embedding_

    if subset_points is not None:
        if len(subset_points) != points.shape[0]:
            raise ValueError(
                "Size of subset points ({}) does not match number of input points ({})".format(
                    len(subset_points), points.shape[0]
                )
            )
        points = points[subset_points]

        if labels is not None:
            labels = labels[subset_points]
        if values is not None:
            values = values[subset_points]

    if points.shape[1] != 2:
        raise ValueError("Plotting is currently only implemented for 2D embeddings")

    font_color = _select_font_color(background)

    dpi = plt.rcParams["figure.dpi"]
    fig = plt.figure(figsize=(width / dpi, height / dpi))
    ax = fig.add_subplot(111)

    if points.shape[0] <= width * height // 10:
        ax = _matplotlib_points(
            points,
            ax,
            labels,
            values,
            cmap,
            color_key,
            color_key_cmap,
            background,
            width,
            height,
            show_legend,
        )
    else:
        ax = _datashade_points(
            points,
            ax,
            labels,
            values,
            cmap,
            color_key,
            color_key_cmap,
            background,
            width,
            height,
            show_legend,
        )

    ax.set(xticks=[], yticks=[])
    if umap_object.metric != "euclidean":
        ax.text(
            0.99,
            0.01,
            "UMAP: metric={}, n_neighbors={}, min_dist={}".format(
                umap_object.metric, umap_object.n_neighbors, umap_object.min_dist
            ),
            transform=ax.transAxes,
            horizontalalignment="right",
            color=font_color,
        )
    else:
        ax.text(
            0.99,
            0.01,
            "UMAP: n_neighbors={}, min_dist={}".format(
                umap_object.n_neighbors, umap_object.min_dist
            ),
            transform=ax.transAxes,
            horizontalalignment="right",
            color=font_color,
        )

    return ax


def connectivity(
    umap_object,
    edge_bundling=None,
    edge_cmap="gray_r",
    show_points=False,
    labels=None,
    values=None,
    theme=None,
    cmap="Blues",
    color_key=None,
    color_key_cmap="Spectral",
    background="white",
    width=800,
    height=800,
):
    """Plot connectivity relationships of the underlying UMAP
    simplicial set data structure. Internally UMAP will make
    use of what can be viewed as a weighted graph. This graph
    can be plotted using the layout provided by UMAP as a
    potential diagnostic view of the embedding. Currently this only works
    for 2D embeddings. While there are many optional parameters
    to further control and tailor the plotting, you need only
    pass in the trained/fit umap model to get results. This plot
    utility will attempt to do the hard work of avoiding
    overplotting issues and provide options for plotting the
    points as well as using edge bundling for graph visualization.

    Parameters
    ----------
    umap_object: trained UMAP object
        A trained UMAP object that has a 2D embedding.

    edge_bundling: string or None (optional, default None)
        The edge bundling method to use. Currently supported
        are None or 'hammer'. See the datashader docs
        on graph visualization for more details.

    edge_cmap: string (default 'gray_r')
        The name of a matplotlib colormap to use for shading/
        coloring the edges of the connectivity graph. Note that
        the ``theme``, if specified, will override this.

    show_points: bool (optional False)
        Whether to display the points over top of the edge
        connectivity. Further options allow for coloring/
        shading the points accordingly.

    labels: array, shape (n_samples,) (optional, default None)
        An array of labels (assumed integer or categorical),
        one for each data sample.
        This will be used for coloring the points in
        the plot according to their label. Note that
        this option is mutually exclusive to the ``values``
        option.

    values: array, shape (n_samples,) (optional, default None)
        An array of values (assumed float or continuous),
        one for each sample.
        This will be used for coloring the points in
        the plot according to a colorscale associated
        to the total range of values. Note that this
        option is mutually exclusive to the ``labels``
        option.

    theme: string (optional, default None)
        A color theme to use for plotting. A small set of
        predefined themes are provided which have relatively
        good aesthetics. Available themes are:
           * 'blue'
           * 'red'
           * 'green'
           * 'inferno'
           * 'fire'
           * 'viridis'
           * 'darkblue'
           * 'darkred'
           * 'darkgreen'

    cmap: string (optional, default 'Blues')
        The name of a matplotlib colormap to use for coloring
        or shading points. If no labels or values are passed
        this will be used for shading points according to
        density (largely only of relevance for very large
        datasets). If values are passed this will be used for
        shading according the value. Note that if theme
        is passed then this value will be overridden by the
        corresponding option of the theme.

    color_key: dict or array, shape (n_categories) (optional, default None)
        A way to assign colors to categoricals. This can either be
        an explicit dict mapping labels to colors (as strings of form
        '#RRGGBB'), or an array like object providing one color for
        each distinct category being provided in ``labels``. Either
        way this mapping will be used to color points according to
        the label. Note that if theme
        is passed then this value will be overridden by the
        corresponding option of the theme.

    color_key_cmap: string (optional, default 'Spectral')
        The name of a matplotlib colormap to use for categorical coloring.
        If an explicit ``color_key`` is not given a color mapping for
        categories can be generated from the label list and selecting
        a matching list of colors from the given colormap. Note
        that if theme
        is passed then this value will be overridden by the
        corresponding option of the theme.

    background: string (optional, default 'white)
        The color of the background. Usually this will be either
        'white' or 'black', but any color name will work. Ideally
        one wants to match this appropriately to the colors being
        used for points etc. This is one of the things that themes
        handle for you. Note that if theme
        is passed then this value will be overridden by the
        corresponding option of the theme.

    width: int (optional, default 800)
        The desired width of the plot in pixels.

    height: int (optional, default 800)
        The desired height of the plot in pixels

    Returns
    -------
    result: matplotlib axis
        The result is a matplotlib axis with the relevant plot displayed.
        If you are using a notbooks and have ``%matplotlib inline`` set
        then this will simply display inline.
    """
    if theme is not None:
        cmap = _themes[theme]["cmap"]
        color_key_cmap = _themes[theme]["color_key_cmap"]
        edge_cmap = _themes[theme]["edge_cmap"]
        background = _themes[theme]["background"]

    points = umap_object.embedding_
    point_df = pd.DataFrame(points, columns=("x", "y"))

    point_size = 100.0 / np.sqrt(points.shape[0])
    if point_size > 1:
        px_size = int(np.round(point_size))
    else:
        px_size = 1

    if show_points:
        edge_how = "log"
    else:
        edge_how = "eq_hist"

    coo_graph = umap_object.graph_.tocoo()
    edge_df = pd.DataFrame(
        np.vstack([coo_graph.row, coo_graph.col, coo_graph.data]).T,
        columns=("source", "target", "weight"),
    )
    edge_df["source"] = edge_df.source.astype(np.int32)
    edge_df["target"] = edge_df.target.astype(np.int32)

    extent = _get_extent(points)
    canvas = ds.Canvas(
        plot_width=width,
        plot_height=height,
        x_range=(extent[0], extent[1]),
        y_range=(extent[2], extent[3]),
    )

    if edge_bundling is None:
        edges = bd.directly_connect_edges(point_df, edge_df, weight="weight")
    elif edge_bundling == "hammer":
        warn(
            "Hammer edge bundling is expensive for large graphs!\n"
            "This may take a long time to compute!"
        )
        edges = bd.hammer_bundle(point_df, edge_df, weight="weight")
    else:
        raise ValueError("{} is not a recognised bundling method".format(edge_bundling))

    edge_img = tf.shade(
        canvas.line(edges, "x", "y", agg=ds.sum("weight")),
        cmap=plt.get_cmap(edge_cmap),
        how=edge_how,
    )
    edge_img = tf.set_background(edge_img, background)

    if show_points:
        point_img = _datashade_points(
            points,
            None,
            labels,
            values,
            cmap,
            color_key,
            color_key_cmap,
            None,
            width,
            height,
            False,
        )
        if px_size > 1:
            point_img = tf.dynspread(point_img, threshold=0.5, max_px=px_size)
        result = tf.stack(edge_img, point_img, how="over")
    else:
        result = edge_img

    font_color = _select_font_color(background)

    dpi = plt.rcParams["figure.dpi"]
    fig = plt.figure(figsize=(width / dpi, height / dpi))
    ax = fig.add_subplot(111)

    _embed_datashader_in_an_axis(result, ax)

    ax.set(xticks=[], yticks=[])
    ax.text(
        0.99,
        0.01,
        "UMAP: n_neighbors={}, min_dist={}".format(
            umap_object.n_neighbors, umap_object.min_dist
        ),
        transform=ax.transAxes,
        horizontalalignment="right",
        color=font_color,
    )

    return ax


def diagnostic(
    umap_object,
    diagnostic_type="pca",
    nhood_size=15,
    local_variance_threshold=0.8,
    ax=None,
    cmap="viridis",
    point_size=None,
    background="white",
    width=800,
    height=800,
):
    """Provide a diagnostic plot or plots for a UMAP embedding.
    There are a number of plots that can be helpful for diagnostic
    purposes in understanding your embedding. Currently these are
    restricted to methods of coloring a scatterplot of the
    embedding to show more about how the embedding is representing
    the data. The first class of such plots uses a linear method
    that preserves global structure well to embed the data into
    three dimensions, and then interprets such coordinates as a
    color space -- coloring the points by their location in the
    linear global structure preserving embedding. In such plots
    one should look for discontinuities of colour, and consider
    overall global gradients of color. The diagnostic types here
    are ``'pca'``, ``'ica'``, and ``'vq'`` (vector quantization).

    The second class consider the local neighbor structure. One
    can either look at how well the neighbor structure is
    preserved, or how the estimated local dimension of the data
    varies. Both of these are available, although the local
    dimension estimation is the preferred option. You can
    access these are diagnostic types ``'local_dim'`` and
    ``'neighborhood'``.

    Finally the diagnostic type ``'all'`` will provide a
    grid of diagnostic plots.

    Parameters
    ----------
    umap_object: trained UMAP object
        A trained UMAP object that has a 2D embedding.

    diagnostic_type: str (optional, default 'pca')
        The type of diagnostic plot to show. The options are
           * 'pca'
           * 'ica'
           * 'vq'
           * 'local_dim'
           * 'neighborhood'
           * 'all'

    nhood_size: int (optional, default 15)
        The size of neighborhood to compare for local
        neighborhood preservation estimates.

    local_variance_threshold: float (optional, default 0.8)
        To estimate the local dimension we consider a PCA of
        the local neighborhood and estimate the dimension
        as that which provides ``local_variance_threshold``
        or more of the ``variance_explained_ratio``.

    ax: matlotlib axis (optional, default None)
        A matplotlib axis to plot to, or, if None, a new
        axis will be created and returned.

    cmap: str (optional, default 'viridis')
        The name of a matplotlib colormap to use for coloring
        points if the ``'local_dim'`` or ``'neighborhood'``
        option are selected.

    point_size: int (optional, None)
        If provided this will fix the point size for the
        plot(s). If None then a suitable point size will
        be estimated from the data.

    Returns
    -------
    result: matplotlib axis
        The result is a matplotlib axis with the relevant plot displayed.
        If you are using a notbooks and have ``%matplotlib inline`` set
        then this will simply display inline.
    """

    points = umap_object.embedding_

    if points.shape[1] != 2:
        raise ValueError("Plotting is currently only implemented for 2D embeddings")

    if point_size is None:
        point_size = 100.0 / np.sqrt(points.shape[0])

    if ax is None:
        dpi = plt.rcParams["figure.dpi"]
        if diagnostic_type in ("local_dim", "neighborhood"):
            width *= 1.1

    font_color = _select_font_color(background)

    if ax is None and diagnostic_type != "all":
        fig = plt.figure()
        ax = fig.add_subplot(111)

    if diagnostic_type == "pca":
        color_proj = sklearn.decomposition.PCA(n_components=3).fit_transform(
            umap_object._raw_data
        )
        color_proj -= np.min(color_proj)
        color_proj /= np.max(color_proj, axis=0)

        ax.scatter(points[:, 0], points[:, 1], s=point_size, c=color_proj, alpha=0.66)
        ax.set_title("Colored by RGB coords of PCA embedding")
        ax.text(
            0.99,
            0.01,
            "UMAP: n_neighbors={}, min_dist={}".format(
                umap_object.n_neighbors, umap_object.min_dist
            ),
            transform=ax.transAxes,
            horizontalalignment="right",
            color=font_color,
        )
        ax.set(xticks=[], yticks=[])

    elif diagnostic_type == "ica":
        color_proj = sklearn.decomposition.FastICA(n_components=3).fit_transform(
            umap_object._raw_data
        )
        color_proj -= np.min(color_proj)
        color_proj /= np.max(color_proj, axis=0)

        ax.scatter(points[:, 0], points[:, 1], s=point_size, c=color_proj, alpha=0.66)
        ax.set_title("Colored by RGB coords of FastICA embedding")
        ax.text(
            0.99,
            0.01,
            "UMAP: n_neighbors={}, min_dist={}".format(
                umap_object.n_neighbors, umap_object.min_dist
            ),
            transform=ax.transAxes,
            horizontalalignment="right",
            color=font_color,
        )
        ax.set(xticks=[], yticks=[])

    elif diagnostic_type == "vq":
        color_projector = sklearn.cluster.KMeans(n_clusters=3).fit(
            umap_object._raw_data
        )
        color_proj = sklearn.metrics.pairwise_distances(
            umap_object._raw_data, color_projector.cluster_centers_
        )
        color_proj -= np.min(color_proj)
        color_proj /= np.max(color_proj, axis=0)

        ax.scatter(points[:, 0], points[:, 1], s=point_size, c=color_proj, alpha=0.66)
        ax.set_title("Colored by RGB coords of Vector Quantization")
        ax.text(
            0.99,
            0.01,
            "UMAP: n_neighbors={}, min_dist={}".format(
                umap_object.n_neighbors, umap_object.min_dist
            ),
            transform=ax.transAxes,
            horizontalalignment="right",
            color=font_color,
        )
        ax.set(xticks=[], yticks=[])

    elif diagnostic_type == "neighborhood":
        highd_indices, highd_dists = _nhood_search(umap_object, nhood_size)
        tree = sklearn.neighbors.KDTree(points)
        lowd_dists, lowd_indices = tree.query(points, k=nhood_size)
        accuracy = _nhood_compare(
            highd_indices.astype(np.int32), lowd_indices.astype(np.int32)
        )

        vmin = np.percentile(accuracy, 5)
        vmax = np.percentile(accuracy, 95)
        ax.scatter(
            points[:, 0],
            points[:, 1],
            s=point_size,
            c=accuracy,
            cmap=cmap,
            vmin=vmin,
            vmax=vmax,
        )
        ax.set_title("Colored by neighborhood Jaccard index")
        ax.text(
            0.99,
            0.01,
            "UMAP: n_neighbors={}, min_dist={}".format(
                umap_object.n_neighbors, umap_object.min_dist
            ),
            transform=ax.transAxes,
            horizontalalignment="right",
            color=font_color,
        )
        ax.set(xticks=[], yticks=[])
        norm = matplotlib.colors.Normalize(vmin=vmin, vmax=vmax)
        mappable = matplotlib.cm.ScalarMappable(norm=norm, cmap=cmap)
        mappable.set_array(accuracy)
        plt.colorbar(mappable, ax=ax)

    elif diagnostic_type == "local_dim":
        highd_indices, highd_dists = _nhood_search(umap_object, umap_object.n_neighbors)
        data = umap_object._raw_data
        local_dim = np.empty(data.shape[0], dtype=np.int64)
        for i in range(data.shape[0]):
            pca = sklearn.decomposition.PCA().fit(data[highd_indices[i]])
            local_dim[i] = np.where(
                np.cumsum(pca.explained_variance_ratio_) > local_variance_threshold
            )[0][0]
        vmin = np.percentile(local_dim, 5)
        vmax = np.percentile(local_dim, 95)
        ax.scatter(
            points[:, 0],
            points[:, 1],
            s=point_size,
            c=local_dim,
            cmap=cmap,
            vmin=vmin,
            vmax=vmax,
        )
        ax.set_title("Colored by approx local dimension")
        ax.text(
            0.99,
            0.01,
            "UMAP: n_neighbors={}, min_dist={}".format(
                umap_object.n_neighbors, umap_object.min_dist
            ),
            transform=ax.transAxes,
            horizontalalignment="right",
            color=font_color,
        )
        ax.set(xticks=[], yticks=[])
        norm = matplotlib.colors.Normalize(vmin=vmin, vmax=vmax)
        mappable = matplotlib.cm.ScalarMappable(norm=norm, cmap=cmap)
        mappable.set_array(local_dim)
        plt.colorbar(mappable, ax=ax)

    elif diagnostic_type == "all":
        cols = int(len(_diagnostic_types) ** 0.5 // 1)
        rows = len(_diagnostic_types) // cols + 1

        fig, axs = plt.subplots(rows, cols, figsize=(10, 10), constrained_layout=True)
        axs = axs.flat
        for ax in axs[len(_diagnostic_types) :]:
            ax.remove()
        for ax, plt_type in zip(axs, _diagnostic_types):
            diagnostic(
                umap_object,
                diagnostic_type=plt_type,
                ax=ax,
                point_size=point_size / 4.0,
            )

    else:
        raise ValueError(
            "Unknown diagnostic; should be one of "
            + ", ".join(list(_diagnostic_types))
            + ' or "all"'
        )

    return ax


def interactive(
    umap_object,
    labels=None,
    values=None,
    hover_data=None,
    theme=None,
    cmap="Blues",
    color_key=None,
    color_key_cmap="Spectral",
    background="white",
    width=800,
    height=800,
    point_size=None,
    subset_points=None,
):
    """Create an interactive bokeh plot of a UMAP embedding.
    While static plots are useful, sometimes a plot that
    supports interactive zooming, and hover tooltips for
    individual points is much more desireable. This function
    provides a simple interface for creating such plots. The
    result is a bokeh plot that will be displayed in a notebook.

    Note that more complex tooltips etc. will require custom
    code -- this is merely meant to provide fast and easy
    access to interactive plotting.

    Parameters
    ----------
    umap_object: trained UMAP object
        A trained UMAP object that has a 2D embedding.

    labels: array, shape (n_samples,) (optional, default None)
        An array of labels (assumed integer or categorical),
        one for each data sample.
        This will be used for coloring the points in
        the plot according to their label. Note that
        this option is mutually exclusive to the ``values``
        option.

    values: array, shape (n_samples,) (optional, default None)
        An array of values (assumed float or continuous),
        one for each sample.
        This will be used for coloring the points in
        the plot according to a colorscale associated
        to the total range of values. Note that this
        option is mutually exclusive to the ``labels``
        option.

    hover_data: DataFrame, shape (n_samples, n_tooltip_features)
    (optional, default None)
        A dataframe of tooltip data. Each column of the dataframe
        should be a Series of length ``n_samples`` providing a value
        for each data point. Column names will be used for
        identifying information within the tooltip.

    theme: string (optional, default None)
        A color theme to use for plotting. A small set of
        predefined themes are provided which have relatively
        good aesthetics. Available themes are:
           * 'blue'
           * 'red'
           * 'green'
           * 'inferno'
           * 'fire'
           * 'viridis'
           * 'darkblue'
           * 'darkred'
           * 'darkgreen'

    cmap: string (optional, default 'Blues')
        The name of a matplotlib colormap to use for coloring
        or shading points. If no labels or values are passed
        this will be used for shading points according to
        density (largely only of relevance for very large
        datasets). If values are passed this will be used for
        shading according the value. Note that if theme
        is passed then this value will be overridden by the
        corresponding option of the theme.

    color_key: dict or array, shape (n_categories) (optional, default None)
        A way to assign colors to categoricals. This can either be
        an explicit dict mapping labels to colors (as strings of form
        '#RRGGBB'), or an array like object providing one color for
        each distinct category being provided in ``labels``. Either
        way this mapping will be used to color points according to
        the label. Note that if theme
        is passed then this value will be overridden by the
        corresponding option of the theme.

    color_key_cmap: string (optional, default 'Spectral')
        The name of a matplotlib colormap to use for categorical coloring.
        If an explicit ``color_key`` is not given a color mapping for
        categories can be generated from the label list and selecting
        a matching list of colors from the given colormap. Note
        that if theme
        is passed then this value will be overridden by the
        corresponding option of the theme.

    background: string (optional, default 'white')
        The color of the background. Usually this will be either
        'white' or 'black', but any color name will work. Ideally
        one wants to match this appropriately to the colors being
        used for points etc. This is one of the things that themes
        handle for you. Note that if theme
        is passed then this value will be overridden by the
        corresponding option of the theme.

    width: int (optional, default 800)
        The desired width of the plot in pixels.

    height: int (optional, default 800)
        The desired height of the plot in pixels

    point_size: int (optional, default None)
        The size of each point marker

    subset_points: array, shape (n_samples,) (optional, default None)
        A way to select a subset of points based on an array of boolean
        values.

    Returns
    -------

    """
    if theme is not None:
        cmap = _themes[theme]["cmap"]
        color_key_cmap = _themes[theme]["color_key_cmap"]
        background = _themes[theme]["background"]

    if labels is not None and values is not None:
        raise ValueError(
            "Conflicting options; only one of labels or values should be set"
        )

    points = umap_object.embedding_
    if subset_points is not None:
        if len(subset_points) != points.shape[0]:
            raise ValueError(
                "Size of subset points ({}) does not match number of input points ({})".format(
                    len(subset_points), points.shape[0]
                )
            )
        points = points[subset_points]

    if points.shape[1] != 2:
        raise ValueError("Plotting is currently only implemented for 2D embeddings")

    if point_size is None:
        point_size = 100.0 / np.sqrt(points.shape[0])

    data = pd.DataFrame(umap_object.embedding_, columns=("x", "y"))

    if labels is not None:
        data["label"] = labels

        if color_key is None:
            unique_labels = np.unique(labels)
            num_labels = unique_labels.shape[0]
            color_key = _to_hex(
                plt.get_cmap(color_key_cmap)(np.linspace(0, 1, num_labels))
            )

        if isinstance(color_key, dict):
            data["color"] = pd.Series(labels).map(color_key)
        else:
            unique_labels = np.unique(labels)
            if len(color_key) < unique_labels.shape[0]:
                raise ValueError(
                    "Color key must have enough colors for the number of labels"
                )

            new_color_key = {k: color_key[i] for i, k in enumerate(unique_labels)}
            data["color"] = pd.Series(labels).map(new_color_key)

        colors = "color"

    elif values is not None:
        data["value"] = values
        palette = _to_hex(plt.get_cmap(cmap)(np.linspace(0, 1, 256)))
        colors = btr.linear_cmap(
            "value", palette, low=np.min(values), high=np.max(values)
        )

    else:
        colors = matplotlib.colors.rgb2hex(plt.get_cmap(cmap)(0.5))

    if subset_points is not None:
        data = data[subset_points]
        if hover_data is not None:
            hover_data = hover_data[subset_points]

    if points.shape[0] <= width * height // 10:

        if hover_data is not None:
            tooltip_dict = {}
            for col_name in hover_data:
                data[col_name] = hover_data[col_name]
                tooltip_dict[col_name] = "@" + col_name
            tooltips = list(tooltip_dict.items())
        else:
            tooltips = None

        # bpl.output_notebook(hide_banner=True) # this doesn't work for non-notebook use
        data_source = bpl.ColumnDataSource(data)

        plot = bpl.figure(
            width=width,
            height=height,
            tooltips=tooltips,
            background_fill_color=background,
        )
        plot.circle(x="x", y="y", source=data_source, color=colors, size=point_size)

        plot.grid.visible = False
        plot.axis.visible = False

        # bpl.show(plot)
    else:
        if hover_data is not None:
            warn(
                "Too many points for hover data -- tooltips will not"
                "be displayed. Sorry; try subssampling your data."
            )
        hv.extension("bokeh")
        hv.output(size=300)
        hv.opts('RGB [bgcolor="{}", xaxis=None, yaxis=None]'.format(background))
        if labels is not None:
            point_plot = hv.Points(data, kdims=["x", "y"])
            plot = hd.datashade(
                point_plot,
                aggregator=ds.count_cat("color"),
                color_key=color_key,
                cmap=plt.get_cmap(cmap),
                width=width,
                height=height,
            )
        elif values is not None:
            min_val = data.values.min()
            val_range = data.values.max() - min_val
            data["val_cat"] = pd.Categorical(
                (data.values - min_val) // (val_range // 256)
            )
            point_plot = hv.Points(data, kdims=["x", "y"], vdims=["val_cat"])
            plot = hd.datashade(
                point_plot,
                aggregator=ds.count_cat("val_cat"),
                cmap=plt.get_cmap(cmap),
                width=width,
                height=height,
            )
        else:
            point_plot = hv.Points(data, kdims=["x", "y"])
            plot = hd.datashade(
                point_plot,
                aggregator=ds.count(),
                cmap=plt.get_cmap(cmap),
                width=width,
                height=height,
            )

    return plot<|MERGE_RESOLUTION|>--- conflicted
+++ resolved
@@ -24,21 +24,12 @@
     pip install umap-learn[plot]
 
     or via conda using
-<<<<<<< HEAD
-    
+
     conda install pandas seaborn datashader bokeh holoviews
     """
     )
     raise ImportError(
         "umap.plot requires pandas, matplotlib, seaborn, datashader and holoviews to be "
-=======
-
-    conda install datashader bokeh holoviews colorcet
-    """
-    )
-    raise ImportError(
-        "umap.plot requires matplotlib, datashader, colorcet and holoviews to be "
->>>>>>> 652e31ac
         "installed"
     ) from None
 
